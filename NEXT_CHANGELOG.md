--- conflicted
+++ resolved
@@ -44,11 +44,10 @@
   Cancelling a request could put the router in an unresponsive state where the deduplication layer or cache would make subgraph requests hang.
 
 ## 🛠 Maintenance
-<<<<<<< HEAD
 
 ### Use subgraphs deployed on Fly in CI [PR #1090](https://github.com/apollographql/router/pull/1090)
 The CI needs some node subgraphs for integration tests, which complicates its setup and increases the run time. By deploying in advance those subgraphs on fly.io, we can simplify the CI run.
-=======
+
 ### Unpin schemars version [#1074](https://github.com/apollographql/router/issues/1074)
 The Schemars 0.8.9 caused compile errors due to it validating default types.
 This change has however been rolled back upstream.
@@ -56,7 +55,6 @@
 
 ### Update Moka to fix occasional panics on AMD hardware [#1137](https://github.com/apollographql/router/issues/1137)
 Moka has a dependency on Quanta which had an issue with AMD hardware. This is now fixed via [Moka-#119](https://github.com/moka-rs/moka/issues/119).
->>>>>>> 08c76ae6
 
 ## 📚 Documentation
 
