--- conflicted
+++ resolved
@@ -14,6 +14,7 @@
 mod timeout;
 
 use std::collections::HashMap;
+use std::sync::Mutex;
 use std::time::Duration;
 
 use futures::stream::BoxStream;
@@ -134,7 +135,7 @@
 struct TrafficShaping {
     config: Config,
     rate_limit_router: Option<RateLimitLayer>,
-    rate_limit_subgraphs: HashMap<String, RateLimitLayer>,
+    rate_limit_subgraphs: Mutex<HashMap<String, RateLimitLayer>>,
 }
 
 #[async_trait::async_trait]
@@ -153,7 +154,7 @@
         Ok(Self {
             config,
             rate_limit_router,
-            rate_limit_subgraphs: HashMap::new(),
+            rate_limit_subgraphs: Mutex::new(HashMap::new()),
         })
     }
 
@@ -174,22 +175,6 @@
             .boxed()
     }
 
-    fn query_planning_service(
-        &mut self,
-        service: BoxService<QueryPlannerRequest, QueryPlannerResponse, BoxError>,
-    ) -> BoxService<QueryPlannerRequest, QueryPlannerResponse, BoxError> {
-        if matches!(self.config.variables_deduplication, Some(true)) {
-            service
-                .map_request(|mut req: QueryPlannerRequest| {
-                    req.query_plan_options.enable_variable_deduplication = true;
-                    req
-                })
-                .boxed()
-        } else {
-            service
-        }
-    }
-
     fn subgraph_service(
         &self,
         name: &str,
@@ -203,6 +188,8 @@
         if let Some(config) = final_config {
             let rate_limit = config.rate_limit.as_ref().map(|rate_limit_conf| {
                 self.rate_limit_subgraphs
+                    .lock()
+                    .unwrap()
                     .entry(name.to_string())
                     .or_insert_with(|| {
                         RateLimitLayer::new(rate_limit_conf.num, rate_limit_conf.per)
@@ -237,8 +224,6 @@
             service
         }
     }
-<<<<<<< HEAD
-=======
 
     fn query_planning_service(
         &self,
@@ -255,7 +240,6 @@
             service
         }
     }
->>>>>>> 55ba8e5d
 }
 
 impl TrafficShaping {
