--- conflicted
+++ resolved
@@ -259,19 +259,9 @@
     }
 
     fn router_service(
-<<<<<<< HEAD
         &self,
-        service: BoxService<
-            RouterRequest,
-            RouterResponse<BoxStream<'static, ResponseBody>>,
-            BoxError,
-        >,
-    ) -> BoxService<RouterRequest, RouterResponse<BoxStream<'static, ResponseBody>>, BoxError> {
-=======
-        &mut self,
         service: BoxService<RouterRequest, RouterResponse<BoxStream<'static, Response>>, BoxError>,
     ) -> BoxService<RouterRequest, RouterResponse<BoxStream<'static, Response>>, BoxError> {
->>>>>>> b98477ef
         let metrics_sender = self.apollo_metrics_sender.clone();
         let metrics = BasicMetrics::new(&self.meter_provider);
         let config = Arc::new(self.config.clone());
@@ -1106,9 +1096,6 @@
                     .boxed())
             });
 
-<<<<<<< HEAD
-        let dyn_plugin: Box<dyn DynPlugin> = crate::plugin::plugins()
-=======
         let mut mock_subgraph_service = MockSubgraphService::new();
         mock_subgraph_service
             .expect_call()
@@ -1135,7 +1122,6 @@
             });
 
         let mut dyn_plugin: Box<dyn DynPlugin> = crate::plugin::plugins()
->>>>>>> b98477ef
             .get("apollo.telemetry")
             .expect("Plugin not found")
             .create_instance(
