//! Query processing.
//!
//! Parsing, formatting and manipulation of queries.

use std::collections::HashMap;
use std::collections::HashSet;

use apollo_parser::ast;
use derivative::Derivative;
use graphql::Error;
use serde_json_bytes::ByteString;
use tracing::level_filters::LevelFilter;

use crate::error::FetchError;
use crate::graphql::Request;
use crate::graphql::Response;
use crate::json_ext::Object;
use crate::json_ext::Path;
use crate::json_ext::PathElement;
use crate::json_ext::Value;
use crate::query_planner::fetch::OperationKind;
use crate::*;

pub(crate) const TYPENAME: &str = "__typename";

/// A GraphQL query.
#[derive(Debug, Derivative, Default)]
#[derivative(PartialEq, Hash, Eq)]
pub(crate) struct Query {
    string: String,
    #[derivative(PartialEq = "ignore", Hash = "ignore")]
    fragments: Fragments,
    #[derivative(PartialEq = "ignore", Hash = "ignore")]
    pub(crate) operations: Vec<Operation>,
    #[derivative(PartialEq = "ignore", Hash = "ignore")]
    pub(crate) subselections: HashMap<(Option<Path>, String), Query>,
}

impl Query {
    /// Re-format the response value to match this query.
    ///
    /// This will discard unrequested fields and re-order the output to match the order of the
    /// query.
    #[tracing::instrument(skip_all, level = "trace")]
    pub(crate) fn format_response(
        &self,
        response: &mut Response,
        operation_name: Option<&str>,
        can_be_deferred: bool,
        variables: Object,
        schema: &Schema,
    ) {
        let data = std::mem::take(&mut response.data);
        if let Some(Value::Object(mut input)) = data {
<<<<<<< HEAD
            let operation = match operation_name {
                Some(name) => self
                    .operations
                    .iter()
                    // we should have an error if the only operation is anonymous but the query specifies a name
                    .find(|op| op.name.is_some() && op.name.as_deref().unwrap() == name),
                None => self.operations.get(0),
            };
            if can_be_deferred {
                if let Some(subselection) = &response.subselection {
                    // Get subselection from hashmap
                    match self.subselections.get(&(
                        //FIXME: we should not have optional paths at all in the subselections map
                        response.path.clone().or_else(|| Some(Path::default())),
                        subselection.clone(),
                    )) {
                        Some(subselection_query) => {
                            let mut output = Object::default();
                            let operation = &subselection_query.operations[0];
                            let mut parameters = FormatParameters {
                                variables: &variables,
                                schema,
                                errors: Vec::new(),
                            };
                            response.data = Some(
                                match self.apply_root_selection_set(
                                    operation,
                                    &mut parameters,
                                    &mut input,
                                    &mut output,
                                    &mut Path::default(),
                                ) {
                                    Ok(()) => output.into(),
                                    Err(InvalidValue) => Value::Null,
                                },
                            );
=======
            let operation = self.operation(operation_name);
            if let Some(subselection) = &response.subselection {
                // Get subselection from hashmap
                match self.subselections.get(&(
                    //FIXME: we should not have optional paths at all in the subselections map
                    response.path.clone().or_else(|| Some(Path::default())),
                    subselection.clone(),
                )) {
                    Some(subselection_query) => {
                        let mut output = Object::default();
                        let operation = &subselection_query.operations[0];
                        let mut parameters = FormatParameters {
                            variables: &variables,
                            schema,
                            errors: Vec::new(),
                        };
                        response.data = Some(
                            match self.apply_root_selection_set(
                                operation,
                                &mut parameters,
                                &mut input,
                                &mut output,
                                &mut Path::default(),
                            ) {
                                Ok(()) => output.into(),
                                Err(InvalidValue) => Value::Null,
                            },
                        );
>>>>>>> be648325

                            response.errors.extend(parameters.errors.into_iter());

                            return;
                        }
                        None => failfast_debug!("can't find subselection for {:?}", subselection),
                    }
                // the primary query was empty, we return an empty object
                } else {
                    response.data = Some(Value::Object(Object::default()));
                    return;
                }
            } else if let Some(operation) = operation {
                let mut output = Object::default();

                let all_variables = if operation.variables.is_empty() {
                    variables
                } else {
                    operation
                        .variables
                        .iter()
                        .filter_map(|(k, (_, opt))| opt.as_ref().map(|v| (k, v)))
                        .chain(variables.iter())
                        .map(|(k, v)| (k.clone(), v.clone()))
                        .collect()
                };

                let mut parameters = FormatParameters {
                    variables: &all_variables,
                    schema,
                    errors: Vec::new(),
                };

                response.data = Some(
                    match self.apply_root_selection_set(
                        operation,
                        &mut parameters,
                        &mut input,
                        &mut output,
                        &mut Path::default(),
                    ) {
                        Ok(()) => output.into(),
                        Err(InvalidValue) => Value::Null,
                    },
                );
                response.errors.extend(parameters.errors.into_iter());

                return;
            } else {
                failfast_debug!("can't find operation for {:?}", operation_name);
            }
        } else {
            failfast_debug!("invalid type for data in response. data: {:#?}", data);
        }

        response.data = Some(Value::default());
    }

    pub(crate) fn parse(
        query: impl Into<String>,
        schema: &Schema,
        configuration: &Configuration,
    ) -> Result<Self, SpecError> {
        let string = query.into();

        let parser = apollo_parser::Parser::with_recursion_limit(
            string.as_str(),
            configuration.server.experimental_parser_recursion_limit,
        );
        let tree = parser.parse();

        // Trace log recursion limit data
        let recursion_limit = tree.recursion_limit();
        tracing::trace!(?recursion_limit, "recursion limit data");

        let errors = tree
            .errors()
            .map(|err| format!("{:?}", err))
            .collect::<Vec<_>>();

        if !errors.is_empty() {
            let errors = errors.join(", ");
            failfast_debug!("parsing error(s): {}", errors);
            return Err(SpecError::ParsingError(errors));
        }

        let document = tree.document();
        let fragments = Fragments::from_ast(&document, schema)?;

        let operations: Vec<Operation> = document
            .definitions()
            .filter_map(|definition| {
                if let ast::Definition::OperationDefinition(operation) = definition {
                    Some(operation)
                } else {
                    None
                }
            })
            .map(|operation| Operation::from_ast(operation, schema))
            .collect::<Result<Vec<_>, SpecError>>()?;

        Ok(Query {
            string,
            fragments,
            operations,
            subselections: HashMap::new(),
        })
    }

    #[allow(clippy::too_many_arguments)]
    fn format_value(
        &self,
        parameters: &mut FormatParameters,
        field_type: &FieldType,
        input: &mut Value,
        output: &mut Value,
        path: &mut Path,
        parent_type: &FieldType,
        selection_set: &[Selection],
    ) -> Result<(), InvalidValue> {
        // for every type, if we have an invalid value, we will replace it with null
        // and return Ok(()), because values are optional by default
        match field_type {
            // for non null types, we validate with the inner type, then if we get an InvalidValue
            // we set it to null and immediately return an error instead of Ok(()), because we
            // want the error to go up until the next nullable parent
            FieldType::NonNull(inner_type) => {
                match self.format_value(
                    parameters,
                    inner_type,
                    input,
                    output,
                    path,
                    field_type,
                    selection_set,
                ) {
                    Err(_) => Err(InvalidValue),
                    Ok(_) => {
                        if output.is_null() {
                            let message = match path.last() {
                                Some(PathElement::Key(k)) => format!(
                                    "Cannot return null for non-nullable field {parent_type}.{}",
                                   k
                                ),
                                Some(PathElement::Index(i)) => format!(
                                    "Cannot return null for non-nullable array element of type {inner_type} at index {}",
                                   i
                                ),
                                _ => todo!(),
                            };
                            parameters.errors.push(Error {
                                message,
                                path: Some(path.clone()),
                                ..Error::default()
                            });

                            Err(InvalidValue)
                        } else {
                            Ok(())
                        }
                    }
                }
            }

            // if the list contains nonnullable types, we will receive a Err(InvalidValue)
            // and should replace the entire list with null
            // if the types are nullable, the inner call to filter_errors will take care
            // of setting the current entry to null
            FieldType::List(inner_type) => match input {
                Value::Array(input_array) => {
                    if output.is_null() {
                        *output = Value::Array(
                            std::iter::repeat(Value::Null)
                                .take(input_array.len())
                                .collect(),
                        );
                    }
                    let output_array = output.as_array_mut().ok_or(InvalidValue)?;
                    match input_array
                        .iter_mut()
                        .enumerate()
                        .try_for_each(|(i, element)| {
                            path.push(PathElement::Index(i));
                            let res = self.format_value(
                                parameters,
                                inner_type,
                                element,
                                &mut output_array[i],
                                path,
                                field_type,
                                selection_set,
                            );
                            path.pop();
                            res
                        }) {
                        Err(InvalidValue) => {
                            *output = Value::Null;
                            Ok(())
                        }
                        Ok(()) => Ok(()),
                    }
                }
                _ => Ok(()),
            },

            FieldType::Named(type_name) | FieldType::Introspection(type_name) => {
                // we cannot know about the expected format of custom scalars
                // so we must pass them directly to the client
                if parameters.schema.custom_scalars.contains(type_name) {
                    *output = input.clone();
                    return Ok(());
                } else if let Some(enum_type) = parameters.schema.enums.get(type_name) {
                    return match input.as_str() {
                        Some(s) => {
                            if enum_type.contains(s) {
                                *output = input.clone();
                                Ok(())
                            } else {
                                *output = Value::Null;
                                Ok(())
                            }
                        }
                        None => {
                            *output = Value::Null;
                            Ok(())
                        }
                    };
                }

                match input {
                    Value::Object(ref mut input_object) => {
                        if let Some(input_type) =
                            input_object.get(TYPENAME).and_then(|val| val.as_str())
                        {
                            if !parameters.schema.object_types.contains_key(input_type) {
                                *output = Value::Null;
                                return Ok(());
                            }
                        }

                        if output.is_null() {
                            *output = Value::Object(Object::default());
                        }
                        let output_object = output.as_object_mut().ok_or(InvalidValue)?;

                        match self.apply_selection_set(
                            selection_set,
                            parameters,
                            input_object,
                            output_object,
                            path,
                            &FieldType::Named(type_name.to_string()),
                        ) {
                            Ok(()) => Ok(()),
                            Err(InvalidValue) => {
                                *output = Value::Null;
                                Ok(())
                            }
                        }
                    }
                    _ => {
                        *output = Value::Null;
                        Ok(())
                    }
                }
            }

            // the rest of the possible types just need to validate the expected value
            FieldType::Int => {
                let opt = if input.is_i64() {
                    input.as_i64().and_then(|i| i32::try_from(i).ok())
                } else if input.is_u64() {
                    input.as_i64().and_then(|i| i32::try_from(i).ok())
                } else {
                    None
                };

                // if the value is invalid, we do not insert it in the output object
                // which is equivalent to inserting null
                if opt.is_some() {
                    *output = input.clone();
                } else {
                    *output = Value::Null;
                }
                Ok(())
            }
            FieldType::Float => {
                if input.as_f64().is_some() {
                    *output = input.clone();
                } else {
                    *output = Value::Null;
                }
                Ok(())
            }
            FieldType::Boolean => {
                if input.as_bool().is_some() {
                    *output = input.clone();
                } else {
                    *output = Value::Null;
                }
                Ok(())
            }
            FieldType::String => {
                if input.as_str().is_some() {
                    *output = input.clone();
                } else {
                    *output = Value::Null;
                }
                Ok(())
            }
            FieldType::Id => {
                if input.is_string() || input.is_i64() || input.is_u64() || input.is_f64() {
                    *output = input.clone();
                } else {
                    *output = Value::Null;
                }
                Ok(())
            }
        }
    }

    fn apply_selection_set(
        &self,
        selection_set: &[Selection],
        parameters: &mut FormatParameters,
        input: &mut Object,
        output: &mut Object,
        path: &mut Path,
        parent_type: &FieldType,
    ) -> Result<(), InvalidValue> {
        // For skip and include, using .unwrap_or is legit here because
        // validate_variables should have already checked that
        // the variable is present and it is of the correct type
        for selection in selection_set {
            match selection {
                Selection::Field {
                    name,
                    alias,
                    selection_set,
                    field_type,
                    skip,
                    include,
                } => {
                    let field_name = alias.as_ref().unwrap_or(name);
                    if skip.should_skip(parameters.variables).unwrap_or(false) {
                        continue;
                    }

                    if !include.should_include(parameters.variables).unwrap_or(true) {
                        continue;
                    }

                    if let Some(input_value) = input.get_mut(field_name.as_str()) {
                        // if there's already a value for that key in the output it means either:
                        // - the value is a scalar and was moved into output using take(), replacing
                        // the input value with Null
                        // - the value was already null and is already present in output
                        // if we expect an object or list at that key, output will already contain
                        // an object or list and then input_value cannot be null
                        if input_value.is_null() && output.contains_key(field_name.as_str()) {
                            continue;
                        }

                        let selection_set = selection_set.as_deref().unwrap_or_default();
                        let output_value =
                            output.entry((*field_name).clone()).or_insert(Value::Null);
                        if field_name.as_str() == TYPENAME {
                            if input_value.is_string() {
                                *output_value = input_value.clone();
                            }
                        } else {
                            path.push(PathElement::Key(field_name.as_str().to_string()));
                            let res = self.format_value(
                                parameters,
                                field_type,
                                input_value,
                                output_value,
                                path,
                                parent_type,
                                selection_set,
                            );
                            path.pop();
                            res?
                        }
                    } else {
                        if !output.contains_key(field_name.as_str()) {
                            output.insert((*field_name).clone(), Value::Null);
                        }
                        if field_type.is_non_null() {
                            parameters.errors.push(Error {
                                message: format!(
                                    "Cannot return null for non-nullable field {parent_type}.{}",
                                    field_name.as_str()
                                ),
                                path: Some(path.clone()),
                                ..Error::default()
                            });

                            return Err(InvalidValue);
                        }
                    }
                }
                Selection::InlineFragment {
                    type_condition,
                    selection_set,
                    skip,
                    include,
                    known_type,
                } => {
                    if skip.should_skip(parameters.variables).unwrap_or(false) {
                        continue;
                    }

                    if !include.should_include(parameters.variables).unwrap_or(true) {
                        continue;
                    }

                    let is_apply = if let Some(input_type) =
                        input.get(TYPENAME).and_then(|val| val.as_str())
                    {
                        // check if the fragment matches the input type directly, and if not, check if the
                        // input type is a subtype of the fragment's type condition (interface, union)
                        input_type == type_condition.as_str()
                            || parameters.schema.is_subtype(type_condition, input_type)
                    } else {
                        // known_type = true means that from the query's shape, we know
                        // we should get the right type here. But in the case we get a
                        // __typename field and it does not match, we should not apply
                        // that fragment
                        // If the type condition is an interface and the current known type implements it
                        known_type
                            .as_ref()
                            .map(|k| parameters.schema.is_subtype(type_condition, k))
                            .unwrap_or_default()
                            || known_type.as_deref() == Some(type_condition.as_str())
                    };

                    if is_apply {
                        self.apply_selection_set(
                            selection_set,
                            parameters,
                            input,
                            output,
                            path,
                            parent_type,
                        )?;
                    }
                }
                Selection::FragmentSpread {
                    name,
                    known_type,
                    skip,
                    include,
                } => {
                    if skip.should_skip(parameters.variables).unwrap_or(false) {
                        continue;
                    }

                    if !include.should_include(parameters.variables).unwrap_or(true) {
                        continue;
                    }

                    if let Some(fragment) = self.fragments.get(name) {
                        if fragment
                            .skip
                            .should_skip(parameters.variables)
                            .unwrap_or(false)
                        {
                            continue;
                        }
                        if !fragment
                            .include
                            .should_include(parameters.variables)
                            .unwrap_or(true)
                        {
                            continue;
                        }

                        let is_apply = if let Some(input_type) =
                            input.get(TYPENAME).and_then(|val| val.as_str())
                        {
                            // check if the fragment matches the input type directly, and if not, check if the
                            // input type is a subtype of the fragment's type condition (interface, union)
                            input_type == fragment.type_condition.as_str()
                                || parameters
                                    .schema
                                    .is_subtype(&fragment.type_condition, input_type)
                        } else {
                            // If the type condition is an interface and the current known type implements it
                            known_type
                                .as_ref()
                                .map(|k| parameters.schema.is_subtype(&fragment.type_condition, k))
                                .unwrap_or_default()
                                || known_type.as_deref() == Some(fragment.type_condition.as_str())
                        };

                        if is_apply {
                            self.apply_selection_set(
                                &fragment.selection_set,
                                parameters,
                                input,
                                output,
                                path,
                                parent_type,
                            )?;
                        }
                    } else {
                        // the fragment should have been already checked with the schema
                        failfast_debug!("missing fragment named: {}", name);
                    }
                }
            }
        }

        Ok(())
    }

    fn apply_root_selection_set(
        &self,
        operation: &Operation,
        parameters: &mut FormatParameters,
        input: &mut Object,
        output: &mut Object,
        path: &mut Path,
    ) -> Result<(), InvalidValue> {
        for selection in &operation.selection_set {
            match selection {
                Selection::Field {
                    name,
                    alias,
                    selection_set,
                    field_type,
                    skip,
                    include,
                } => {
                    // Using .unwrap_or is legit here because
                    // validate_variables should have already checked that
                    // the variable is present and it is of the correct type
                    if skip.should_skip(parameters.variables).unwrap_or(false) {
                        continue;
                    }

                    if !include.should_include(parameters.variables).unwrap_or(true) {
                        continue;
                    }

                    let field_name = alias.as_ref().unwrap_or(name);
                    let field_name_str = field_name.as_str();
                    if let Some(input_value) = input.get_mut(field_name_str) {
                        // if there's already a value for that key in the output it means either:
                        // - the value is a scalar and was moved into output using take(), replacing
                        // the input value with Null
                        // - the value was already null and is already present in output
                        // if we expect an object or list at that key, output will already contain
                        // an object or list and then input_value cannot be null
                        if input_value.is_null() && output.contains_key(field_name_str) {
                            continue;
                        }

                        let selection_set = selection_set.as_deref().unwrap_or_default();
                        let output_value =
                            output.entry((*field_name).clone()).or_insert(Value::Null);
                        path.push(PathElement::Key(field_name_str.to_string()));
                        let res = self.format_value(
                            parameters,
                            field_type,
                            input_value,
                            output_value,
                            path,
                            field_type,
                            selection_set,
                        );
                        path.pop();
                        res?
                    } else if field_name_str == TYPENAME {
                        if !output.contains_key(field_name_str) {
                            output.insert(
                                field_name.clone(),
                                Value::String(operation.kind.to_string().into()),
                            );
                        }
                    } else if field_type.is_non_null() {
                        parameters.errors.push(Error {
                            message: format!(
                                "Cannot return null for non-nullable field {}.{field_name_str}",
                                operation.kind
                            ),
                            path: Some(path.clone()),
                            ..Error::default()
                        });
                        return Err(InvalidValue);
                    } else {
                        output.insert(field_name.clone(), Value::Null);
                    }
                }
                Selection::InlineFragment {
                    type_condition,
                    selection_set,
                    ..
                } => {
                    // top level objects will not provide a __typename field
                    if type_condition.as_str()
                        != parameters.schema.root_operation_name(operation.kind)
                    {
                        return Err(InvalidValue);
                    }

                    self.apply_selection_set(
                        selection_set,
                        parameters,
                        input,
                        output,
                        path,
                        &FieldType::Named(type_condition.clone()),
                    )?;
                }
                Selection::FragmentSpread {
                    name,
                    known_type: _,
                    skip: _,
                    include: _,
                } => {
                    if let Some(fragment) = self.fragments.get(name) {
                        let operation_type_name =
                            parameters.schema.root_operation_name(operation.kind);
                        let is_apply = {
                            // check if the fragment matches the input type directly, and if not, check if the
                            // input type is a subtype of the fragment's type condition (interface, union)
                            operation_type_name == fragment.type_condition.as_str()
                                || parameters
                                    .schema
                                    .is_subtype(&fragment.type_condition, operation_type_name)
                        };

                        if !is_apply {
                            return Err(InvalidValue);
                        }

                        self.apply_selection_set(
                            &fragment.selection_set,
                            parameters,
                            input,
                            output,
                            path,
                            &FieldType::Named(operation_type_name.into()),
                        )?;
                    } else {
                        // the fragment should have been already checked with the schema
                        failfast_debug!("missing fragment named: {}", name);
                    }
                }
            }
        }

        Ok(())
    }

    /// Validate a [`Request`]'s variables against this [`Query`] using a provided [`Schema`].
    #[tracing::instrument(skip_all, level = "trace")]
    pub(crate) fn validate_variables(
        &self,
        request: &Request,
        schema: &Schema,
    ) -> Result<(), Response> {
        let operation_name = request.operation_name.as_deref();
        let operation_variable_types =
            self.operations
                .iter()
                .fold(HashMap::new(), |mut acc, operation| {
                    if operation_name.is_none() || operation.name.as_deref() == operation_name {
                        acc.extend(operation.variables.iter().map(|(k, v)| (k.as_str(), v)))
                    }
                    acc
                });

        if LevelFilter::current() >= LevelFilter::DEBUG {
            let known_variables = operation_variable_types.keys().cloned().collect();
            let provided_variables = request
                .variables
                .keys()
                .map(|k| k.as_str())
                .collect::<HashSet<_>>();
            let unknown_variables = provided_variables
                .difference(&known_variables)
                .collect::<Vec<_>>();
            if !unknown_variables.is_empty() {
                failfast_debug!(
                    "Received variable unknown to the query: {:?}",
                    unknown_variables,
                );
            }
        }

        let errors = operation_variable_types
            .iter()
            .filter_map(|(name, (ty, default_value))| {
                let value = request
                    .variables
                    .get(*name)
                    .or(default_value.as_ref())
                    .unwrap_or(&Value::Null);
                ty.validate_input_value(value, schema).err().map(|_| {
                    FetchError::ValidationInvalidTypeVariable {
                        name: name.to_string(),
                    }
                    .to_graphql_error(None)
                })
            })
            .collect::<Vec<_>>();

        if errors.is_empty() {
            Ok(())
        } else {
            Err(Response::builder().errors(errors).build())
        }
    }

    pub(crate) fn contains_only_typename(&self) -> bool {
        self.operations.len() == 1 && self.operations[0].is_only_typename()
    }

    pub(crate) fn contains_introspection(&self) -> bool {
        self.operations.iter().any(Operation::is_introspection)
    }

    pub(crate) fn default_variable_value(
        &self,
        operation_name: Option<&str>,
        variable_name: &str,
    ) -> Option<&Value> {
        self.operation(operation_name).and_then(|op| {
            op.variables
                .get(variable_name)
                .and_then(|(_, value)| value.as_ref())
        })
    }

    fn operation(&self, operation_name: Option<&str>) -> Option<&Operation> {
        match operation_name {
            Some(name) => self
                .operations
                .iter()
                // we should have an error if the only operation is anonymous but the query specifies a name
                .find(|op| op.name.is_some() && op.name.as_deref().unwrap() == name),
            None => self.operations.get(0),
        }
    }
}

/// Intermediate structure for arguments passed through the entire formatting
struct FormatParameters<'a> {
    variables: &'a Object,
    errors: Vec<Error>,
    schema: &'a Schema,
}

#[derive(Debug)]
pub(crate) struct Operation {
    name: Option<String>,
    kind: OperationKind,
    selection_set: Vec<Selection>,
    variables: HashMap<ByteString, (FieldType, Option<Value>)>,
}

impl Operation {
    // clippy false positive due to the bytes crate
    // ref: https://rust-lang.github.io/rust-clippy/master/index.html#mutable_key_type
    #[allow(clippy::mutable_key_type)]
    // Spec: https://spec.graphql.org/draft/#sec-Language.Operations
    fn from_ast(operation: ast::OperationDefinition, schema: &Schema) -> Result<Self, SpecError> {
        let name = operation.name().map(|x| x.text().to_string());

        let kind = operation
            .operation_type()
            .and_then(|op| {
                op.query_token()
                    .map(|_| OperationKind::Query)
                    .or_else(|| op.mutation_token().map(|_| OperationKind::Mutation))
                    .or_else(|| op.subscription_token().map(|_| OperationKind::Subscription))
            })
            .unwrap_or(OperationKind::Query);

        let current_field_type = match kind {
            OperationKind::Query => FieldType::Named("Query".to_string()),
            OperationKind::Mutation => FieldType::Named("Mutation".to_string()),
            OperationKind::Subscription => return Err(SpecError::SubscriptionNotSupported),
        };

        let selection_set = operation
            .selection_set()
            .expect("the node SelectionSet is not optional in the spec; qed")
            .selections()
            .map(|selection| Selection::from_ast(selection, &current_field_type, schema, 0))
            .collect::<Result<Vec<Option<_>>, _>>()?
            .into_iter()
            .flatten()
            .collect::<Vec<Selection>>();

        let variables = operation
            .variable_definitions()
            .iter()
            .flat_map(|x| x.variable_definitions())
            .map(|definition| {
                let name = definition
                    .variable()
                    .expect("the node Variable is not optional in the spec; qed")
                    .name()
                    .expect("the node Name is not optional in the spec; qed")
                    .text()
                    .to_string();
                let ty = FieldType::from(
                    definition
                        .ty()
                        .expect("the node Type is not optional in the spec; qed"),
                );

                (
                    ByteString::from(name),
                    (ty, parse_default_value(&definition)),
                )
            })
            .collect();

        Ok(Operation {
            selection_set,
            name,
            variables,
            kind,
        })
    }

    /// A query or mutation containing only `__typename` at the root level
    fn is_only_typename(&self) -> bool {
        self.selection_set.len() == 1
            && self
                .selection_set
                .get(0)
                .map(|s| matches!(s, Selection::Field {name, ..} if name.as_str() == TYPENAME))
                .unwrap_or_default()
    }

    fn is_introspection(&self) -> bool {
        // If the only field is `__typename` it's considered as an introspection query
        if self.is_only_typename() {
            return true;
        }
        self.selection_set.iter().all(|sel| match sel {
            Selection::Field { name, .. } => {
                let name = name.as_str();
                // `__typename` can only be resolved in runtime,
                // so this query cannot be seen as an introspection query
                name == "__schema" || name == "__type"
            }
            _ => false,
        })
    }

    pub(crate) fn kind(&self) -> &OperationKind {
        &self.kind
    }
}

impl From<ast::OperationType> for OperationKind {
    // Spec: https://spec.graphql.org/draft/#OperationType
    fn from(operation_type: ast::OperationType) -> Self {
        if operation_type.query_token().is_some() {
            Self::Query
        } else if operation_type.mutation_token().is_some() {
            Self::Mutation
        } else if operation_type.subscription_token().is_some() {
            Self::Subscription
        } else {
            unreachable!(
                "either the `query` token is provided, either the `mutation` token, \
                either the `subscription` token; qed"
            )
        }
    }
}

fn parse_default_value(definition: &ast::VariableDefinition) -> Option<Value> {
    definition
        .default_value()
        .and_then(|v| v.value())
        .and_then(|value| parse_value(&value))
}

fn parse_value(value: &ast::Value) -> Option<Value> {
    match value {
        ast::Value::Variable(_) => None,
        ast::Value::StringValue(s) => Some(s.to_string().into()),
        ast::Value::FloatValue(f) => f.to_string().parse::<f64>().ok().map(Into::into),
        ast::Value::IntValue(i) => {
            let s = i.to_string();
            s.parse::<i64>()
                .ok()
                .map(Into::into)
                .or_else(|| s.parse::<u64>().ok().map(Into::into))
        }
        ast::Value::BooleanValue(b) => {
            match (b.true_token().is_some(), b.false_token().is_some()) {
                (true, false) => Some(Value::Bool(true)),
                (false, true) => Some(Value::Bool(false)),
                _ => None,
            }
        }
        ast::Value::NullValue(_) => Some(Value::Null),
        ast::Value::EnumValue(e) => e.name().map(|n| n.text().to_string().into()),
        ast::Value::ListValue(l) => l
            .values()
            .map(|v| parse_value(&v))
            .collect::<Option<_>>()
            .map(Value::Array),
        ast::Value::ObjectValue(o) => o
            .object_fields()
            .map(|field| match (field.name(), field.value()) {
                (Some(name), Some(value)) => {
                    parse_value(&value).map(|v| (name.text().to_string().into(), v))
                }
                _ => None,
            })
            .collect::<Option<_>>()
            .map(Value::Object),
    }
}

#[cfg(test)]
mod tests;<|MERGE_RESOLUTION|>--- conflicted
+++ resolved
@@ -52,15 +52,7 @@
     ) {
         let data = std::mem::take(&mut response.data);
         if let Some(Value::Object(mut input)) = data {
-<<<<<<< HEAD
-            let operation = match operation_name {
-                Some(name) => self
-                    .operations
-                    .iter()
-                    // we should have an error if the only operation is anonymous but the query specifies a name
-                    .find(|op| op.name.is_some() && op.name.as_deref().unwrap() == name),
-                None => self.operations.get(0),
-            };
+            let operation = self.operation(operation_name);
             if can_be_deferred {
                 if let Some(subselection) = &response.subselection {
                     // Get subselection from hashmap
@@ -89,36 +81,6 @@
                                     Err(InvalidValue) => Value::Null,
                                 },
                             );
-=======
-            let operation = self.operation(operation_name);
-            if let Some(subselection) = &response.subselection {
-                // Get subselection from hashmap
-                match self.subselections.get(&(
-                    //FIXME: we should not have optional paths at all in the subselections map
-                    response.path.clone().or_else(|| Some(Path::default())),
-                    subselection.clone(),
-                )) {
-                    Some(subselection_query) => {
-                        let mut output = Object::default();
-                        let operation = &subselection_query.operations[0];
-                        let mut parameters = FormatParameters {
-                            variables: &variables,
-                            schema,
-                            errors: Vec::new(),
-                        };
-                        response.data = Some(
-                            match self.apply_root_selection_set(
-                                operation,
-                                &mut parameters,
-                                &mut input,
-                                &mut output,
-                                &mut Path::default(),
-                            ) {
-                                Ok(()) => output.into(),
-                                Err(InvalidValue) => Value::Null,
-                            },
-                        );
->>>>>>> be648325
 
                             response.errors.extend(parameters.errors.into_iter());
 
