#![allow(missing_docs)] // FIXME

use std::fs;
use std::path::Path;
use std::path::PathBuf;
use std::pin::Pin;
use std::sync::Arc;
use std::task::Context;
use std::task::Poll;
use std::time::Duration;

use derivative::Derivative;
use derive_more::Display;
use derive_more::From;
use displaydoc::Display as DisplayDoc;
use futures::channel::oneshot;
use futures::prelude::*;
use futures::FutureExt;
use http_body::Body as _;
use hyper::Body;
use thiserror::Error;
use tokio::sync::RwLock;
use tokio::task::spawn;
use tower::BoxError;
use tower::ServiceExt;
use tracing_futures::WithSubscriber;
use url::Url;

use self::Event::NoMoreConfiguration;
use self::Event::NoMoreSchema;
use self::Event::Shutdown;
use self::Event::UpdateConfiguration;
use self::Event::UpdateSchema;
use crate::axum_http_server_factory::make_axum_router;
use crate::axum_http_server_factory::AxumHttpServerFactory;
<<<<<<< HEAD
use crate::cache::DeduplicatingCache;
=======
use crate::axum_http_server_factory::ListenAddrAndRouter;
>>>>>>> 83a683c0
use crate::configuration::validate_configuration;
use crate::configuration::Configuration;
use crate::configuration::ListenAddr;
use crate::plugin::DynPlugin;
use crate::router_factory::SupergraphServiceConfigurator;
use crate::router_factory::SupergraphServiceFactory;
use crate::router_factory::YamlSupergraphServiceFactory;
use crate::services::layers::apq::APQLayer;
use crate::services::transport;
use crate::spec::Schema;
use crate::state_machine::StateMachine;

type SchemaStream = Pin<Box<dyn Stream<Item = String> + Send>>;

// For now this is unused:
#[allow(unused)]
// Later we might add a public API for this (probably a builder similar to `test_harness.rs`),
// see https://github.com/apollographql/router/issues/1496.
// In the meantime keeping this function helps make sure it still compiles.
async fn make_transport_service<RF>(
    schema: &str,
    configuration: Arc<Configuration>,
    extra_plugins: Vec<(String, Box<dyn DynPlugin>)>,
) -> Result<transport::BoxCloneService, BoxError> {
    let schema = Arc::new(Schema::parse(schema, &configuration)?);
    let service_factory = YamlSupergraphServiceFactory
        .create(configuration.clone(), schema, None, Some(extra_plugins))
        .await?;
<<<<<<< HEAD
    let apq = APQLayer::with_cache(DeduplicatingCache::new().await);
    let extra = Default::default();

    Ok(
        make_axum_router(service_factory, &configuration, apq, extra)?
            .map_response(|response| {
                response.map(|body| {
                    // Axum makes this `body` have type:
                    // https://docs.rs/http-body/0.4.5/http_body/combinators/struct.UnsyncBoxBody.html
                    let mut body = Box::pin(body);
                    // We make a stream based on its `poll_data` method
                    // in order to create a `hyper::Body`.
                    Body::wrap_stream(stream::poll_fn(move |ctx| body.as_mut().poll_data(ctx)))
                    // … but we ignore the `poll_trailers` method:
                    // https://docs.rs/http-body/0.4.5/http_body/trait.Body.html#tymethod.poll_trailers
                    // Apparently HTTP/2 trailers are like headers, except after the response body.
                    // I (Simon) believe nothing in the Apollo Router uses trailers as of this writing,
                    // so ignoring `poll_trailers` is fine.
                    // If we want to use trailers, we may need remove this convertion to `hyper::Body`
                    // and return `UnsyncBoxBody` (a.k.a. `axum::BoxBody`) as-is.
                })
=======
    let web_endpoints = service_factory.web_endpoints();
    let routers = make_axum_router(service_factory, &configuration, web_endpoints)?;
    // FIXME: how should
    let ListenAddrAndRouter(_listener, router) = routers.main;
    Ok(router
        .map_response(|response| {
            response.map(|body| {
                // Axum makes this `body` have type:
                // https://docs.rs/http-body/0.4.5/http_body/combinators/struct.UnsyncBoxBody.html
                let mut body = Box::pin(body);
                // We make a stream based on its `poll_data` method
                // in order to create a `hyper::Body`.
                Body::wrap_stream(stream::poll_fn(move |ctx| body.as_mut().poll_data(ctx)))
                // … but we ignore the `poll_trailers` method:
                // https://docs.rs/http-body/0.4.5/http_body/trait.Body.html#tymethod.poll_trailers
                // Apparently HTTP/2 trailers are like headers, except after the response body.
                // I (Simon) believe nothing in the Apollo Router uses trailers as of this writing,
                // so ignoring `poll_trailers` is fine.
                // If we want to use trailers, we may need remove this convertion to `hyper::Body`
                // and return `UnsyncBoxBody` (a.k.a. `axum::BoxBody`) as-is.
>>>>>>> 83a683c0
            })
            .map_err(|error| match error {})
            .boxed_clone(),
    )
}

/// Error types for FederatedServer.
#[derive(Error, Debug, DisplayDoc)]
pub enum ApolloRouterError {
    /// failed to start server
    StartupError,

    /// failed to stop HTTP Server
    HttpServerLifecycleError,

    /// no valid configuration was supplied
    NoConfiguration,

    /// no valid schema was supplied
    NoSchema,

    /// could not create the HTTP pipeline: {0}
    ServiceCreationError(BoxError),

    /// could not create the HTTP server: {0}
    ServerCreationError(std::io::Error),
}

/// The user supplied schema. Either a static string or a stream for hot reloading.
#[derive(From, Display, Derivative)]
#[derivative(Debug)]
#[non_exhaustive]
pub enum SchemaSource {
    /// A static schema.
    #[display(fmt = "String")]
    Static { schema_sdl: String },

    /// A stream of schema.
    #[display(fmt = "Stream")]
    Stream(#[derivative(Debug = "ignore")] SchemaStream),

    /// A YAML file that may be watched for changes.
    #[display(fmt = "File")]
    File {
        /// The path of the schema file.
        path: PathBuf,

        /// `true` to watch the file for changes and hot apply them.
        watch: bool,

        /// When watching, the delay to wait before applying the new schema.
        delay: Option<Duration>,
    },

    /// Apollo managed federation.
    #[display(fmt = "Registry")]
    Registry {
        /// The Apollo key: <YOUR_GRAPH_API_KEY>
        apollo_key: String,

        /// The apollo graph reference: <YOUR_GRAPH_ID>@<VARIANT>
        apollo_graph_ref: String,

        /// The endpoint polled to fetch its latest supergraph schema.
        urls: Option<Vec<Url>>,

        /// The duration between polling
        poll_interval: Duration,
    },
}

impl From<&'_ str> for SchemaSource {
    fn from(s: &'_ str) -> Self {
        Self::Static {
            schema_sdl: s.to_owned(),
        }
    }
}

impl SchemaSource {
    /// Convert this schema into a stream regardless of if is static or not. Allows for unified handling later.
    fn into_stream(self) -> impl Stream<Item = Event> {
        match self {
            SchemaSource::Static { schema_sdl: schema } => {
                stream::once(future::ready(UpdateSchema(schema))).boxed()
            }
            SchemaSource::Stream(stream) => stream.map(UpdateSchema).boxed(),
            SchemaSource::File { path, watch, delay } => {
                // Sanity check, does the schema file exists, if it doesn't then bail.
                if !path.exists() {
                    tracing::error!(
                        "Schema file at path '{}' does not exist.",
                        path.to_string_lossy()
                    );
                    stream::empty().boxed()
                } else {
                    //The schema file exists try and load it
                    match std::fs::read_to_string(&path) {
                        Ok(schema) => {
                            if watch {
                                crate::files::watch(path.to_owned(), delay)
                                    .filter_map(move |_| {
                                        future::ready(std::fs::read_to_string(&path).ok())
                                    })
                                    .map(UpdateSchema)
                                    .boxed()
                            } else {
                                stream::once(future::ready(UpdateSchema(schema))).boxed()
                            }
                        }
                        Err(err) => {
                            tracing::error!("Failed to read schema: {}", err);
                            stream::empty().boxed()
                        }
                    }
                }
            }
            SchemaSource::Registry {
                apollo_key,
                apollo_graph_ref,
                urls,
                poll_interval,
            } => {
                // With regards to ELv2 licensing, the code inside this block
                // is license key functionality
                apollo_uplink::stream_supergraph(apollo_key, apollo_graph_ref, urls, poll_interval)
                    .filter_map(|res| {
                        future::ready(match res {
                            Ok(schema_result) => Some(UpdateSchema(schema_result.schema)),
                            Err(e) => {
                                tracing::error!(
                                    "error downloading the schema from Uplink: {:?}",
                                    e
                                );
                                None
                            }
                        })
                    })
                    .boxed()
            }
        }
        .chain(stream::iter(vec![NoMoreSchema]))
    }
}

type ConfigurationStream = Pin<Box<dyn Stream<Item = Configuration> + Send>>;

/// The user supplied config. Either a static instance or a stream for hot reloading.
#[derive(From, Display, Derivative)]
#[derivative(Debug)]
#[non_exhaustive]
pub enum ConfigurationSource {
    /// A static configuration.
    ///
    /// Can be created through `serde::Deserialize` from various formats,
    /// or inline in Rust code with `serde_json::json!` and `serde_json::from_value`.
    #[display(fmt = "Static")]
    #[from(types(Configuration))]
    Static(Box<Configuration>),

    /// A configuration stream where the server will react to new configuration. If possible
    /// the configuration will be applied without restarting the internal http server.
    #[display(fmt = "Stream")]
    Stream(#[derivative(Debug = "ignore")] ConfigurationStream),

    /// A yaml file that may be watched for changes
    #[display(fmt = "File")]
    File {
        /// The path of the configuration file.
        path: PathBuf,

        /// `true` to watch the file for changes and hot apply them.
        watch: bool,

        /// When watching, the delay to wait before applying the new configuration.
        delay: Option<Duration>,
    },
}

impl Default for ConfigurationSource {
    fn default() -> Self {
        ConfigurationSource::Static(Default::default())
    }
}

impl ConfigurationSource {
    /// Convert this config into a stream regardless of if is static or not. Allows for unified handling later.
    fn into_stream(self) -> impl Stream<Item = Event> {
        match self {
            ConfigurationSource::Static(instance) => {
                stream::iter(vec![UpdateConfiguration(instance)]).boxed()
            }
            ConfigurationSource::Stream(stream) => {
                stream.map(|x| UpdateConfiguration(Box::new(x))).boxed()
            }
            ConfigurationSource::File { path, watch, delay } => {
                // Sanity check, does the config file exists, if it doesn't then bail.
                if !path.exists() {
                    tracing::error!(
                        "configuration file at path '{}' does not exist.",
                        path.to_string_lossy()
                    );
                    stream::empty().boxed()
                } else {
                    match ConfigurationSource::read_config(&path) {
                        Ok(configuration) => {
                            if watch {
                                crate::files::watch(path.to_owned(), delay)
                                    .filter_map(move |_| {
                                        future::ready(
                                            match ConfigurationSource::read_config(&path) {
                                                Ok(config) => Some(config),
                                                Err(err) => {
                                                    tracing::error!("{}", err);
                                                    None
                                                }
                                            },
                                        )
                                    })
                                    .map(|x| UpdateConfiguration(Box::new(x)))
                                    .boxed()
                            } else {
                                stream::once(future::ready(UpdateConfiguration(Box::new(
                                    configuration,
                                ))))
                                .boxed()
                            }
                        }
                        Err(err) => {
                            tracing::error!("{}", err);
                            stream::empty().boxed()
                        }
                    }
                }
            }
        }
        .chain(stream::iter(vec![NoMoreConfiguration]))
        .boxed()
    }

    fn read_config(path: &Path) -> Result<Configuration, ReadConfigError> {
        let config = fs::read_to_string(path)?;
        let config = validate_configuration(&config)?;

        Ok(config)
    }
}

#[derive(From, Display)]
enum ReadConfigError {
    /// could not read configuration: {0}
    Io(std::io::Error),
    /// {0}
    Validation(crate::configuration::ConfigurationError),
}

type ShutdownFuture = Pin<Box<dyn Future<Output = ()> + Send>>;

/// Specifies when the Router’s HTTP server should gracefully shutdown
#[derive(Display, Derivative)]
#[derivative(Debug)]
#[non_exhaustive]
pub enum ShutdownSource {
    /// No graceful shutdown
    #[display(fmt = "None")]
    None,

    /// A custom shutdown future.
    #[display(fmt = "Custom")]
    Custom(#[derivative(Debug = "ignore")] ShutdownFuture),

    /// Watch for Ctl-C signal.
    #[display(fmt = "CtrlC")]
    CtrlC,
}

impl ShutdownSource {
    /// Convert this shutdown hook into a future. Allows for unified handling later.
    fn into_stream(self) -> impl Stream<Item = Event> {
        match self {
            ShutdownSource::None => stream::pending::<Event>().boxed(),
            ShutdownSource::Custom(future) => future.map(|_| Shutdown).into_stream().boxed(),
            ShutdownSource::CtrlC => {
                #[cfg(not(unix))]
                {
                    async {
                        tokio::signal::ctrl_c()
                            .await
                            .expect("Failed to install CTRL+C signal handler");
                    }
                    .map(|_| Shutdown)
                    .into_stream()
                    .boxed()
                }

                #[cfg(unix)]
                future::select(
                    tokio::signal::ctrl_c().map(|s| s.ok()).boxed(),
                    async {
                        tokio::signal::unix::signal(tokio::signal::unix::SignalKind::terminate())
                            .expect("Failed to install SIGTERM signal handler")
                            .recv()
                            .await
                    }
                    .boxed(),
                )
                .map(|_| Shutdown)
                .into_stream()
                .boxed()
            }
        }
    }
}

/// The entry point for running the Router’s HTTP server.
///
/// # Examples
///
/// ```
/// use apollo_router::RouterHttpServer;
/// use apollo_router::Configuration;
///
/// async {
///     let configuration = serde_yaml::from_str::<Configuration>("Config").unwrap();
///     let schema = "schema";
///     RouterHttpServer::builder()
///             .configuration(configuration)
///             .schema(schema)
///             .start()
///             .await;
/// };
/// ```
///
/// Shutdown via handle.
/// ```
/// use apollo_router::RouterHttpServer;
/// use apollo_router::Configuration;
///
/// async {
///     let configuration = serde_yaml::from_str::<Configuration>("Config").unwrap();
///     let schema = "schema";
///     let mut server = RouterHttpServer::builder()
///             .configuration(configuration)
///             .schema(schema)
///             .start();
///     // …
///     server.shutdown().await
/// };
/// ```
///
pub struct RouterHttpServer {
    result: Pin<Box<dyn Future<Output = Result<(), ApolloRouterError>> + Send>>,
    graphql_listen_address: Arc<RwLock<Option<ListenAddr>>>,
    extra_listen_adresses: Arc<RwLock<Vec<ListenAddr>>>,
    shutdown_sender: Option<oneshot::Sender<()>>,
}

#[buildstructor::buildstructor]
impl RouterHttpServer {
    /// Returns a builder to start an HTTP server in a separate Tokio task.
    ///
    /// Builder methods:
    ///
    /// * `.schema(impl Into<`[`SchemaSource`]`>)`
    ///   Required.
    ///   Specifies where to find the supergraph schema definition.
    ///   Some sources support hot-reloading.
    ///
    /// * `.configuration(impl Into<`[`ConfigurationSource`]`>)`
    ///   Optional.
    ///   Specifies where to find the router configuration.
    ///   If not provided, the default configuration as with an empty YAML file.
    ///
    /// * `.shutdown(impl Into<`[`ShutdownSource`]`>)`
    ///   Optional.
    ///   Specifies when the server should gracefully shut down.
    ///   If not provided, the default is [`ShutdownSource::CtrlC`].
    ///
    /// * `.start()`
    ///   Finishes the builder,
    ///   starts an HTTP server in a separate Tokio task,
    ///   and returns a `RouterHttpServer` handle.
    ///
    /// The server handle can be used in multiple ways.
    /// As a [`Future`], it resolves to `Result<(), `[`ApolloRouterError`]`>`
    /// either when the server has finished gracefully shutting down
    /// or when it encounters a fatal error that prevents it from starting.
    ///
    /// If the handle is dropped before being awaited as a future,
    /// a graceful shutdown is triggered.
    /// In order to wait until shutdown finishes,
    /// use the [`shutdown`][Self::shutdown] method instead.
    #[builder(visibility = "pub", entry = "builder", exit = "start")]
    fn start(
        schema: SchemaSource,
        configuration: Option<ConfigurationSource>,
        shutdown: Option<ShutdownSource>,
    ) -> RouterHttpServer {
        let (shutdown_sender, shutdown_receiver) = oneshot::channel::<()>();
        let event_stream = generate_event_stream(
            shutdown.unwrap_or(ShutdownSource::CtrlC),
            configuration.unwrap_or_default(),
            schema,
            shutdown_receiver,
        );
        let server_factory = AxumHttpServerFactory::new();
        let router_factory = YamlSupergraphServiceFactory::default();
        let state_machine = StateMachine::new(server_factory, router_factory);
        let extra_listen_adresses = state_machine.extra_listen_adresses.clone();
        let graphql_listen_address = state_machine.graphql_listen_address.clone();
        let result = spawn(
            async move { state_machine.process_events(event_stream).await }
                .with_current_subscriber(),
        )
        .map(|r| match r {
            Ok(Ok(ok)) => Ok(ok),
            Ok(Err(err)) => Err(err),
            Err(err) => {
                tracing::error!("{}", err);
                Err(ApolloRouterError::StartupError)
            }
        })
        .with_current_subscriber()
        .boxed();

        RouterHttpServer {
            result,
            shutdown_sender: Some(shutdown_sender),
            graphql_listen_address,
            extra_listen_adresses,
        }
    }

    /// Returns the listen address when the router is ready to receive GraphQL requests.
    ///
    /// This can be useful when the `server.listen` configuration specifies TCP port 0,
    /// which instructs the operating system to pick an available port number.
    ///
    /// Note: if configuration is dynamic, the listen address can change over time.
    pub async fn listen_address(&self) -> Option<ListenAddr> {
        self.graphql_listen_address.read().await.clone()
    }

    /// Returns the extra listen addresses the router can receive requests to.
    ///
    /// Combine it with `listen_address` to have an exhaustive list
    /// of all addresses used by the router.
    /// Note: if configuration is dynamic, the listen address can change over time.
    pub async fn extra_listen_adresses(&self) -> Vec<ListenAddr> {
        self.extra_listen_adresses.read().await.clone()
    }

    /// Trigger and wait for graceful shutdown
    pub async fn shutdown(&mut self) -> Result<(), ApolloRouterError> {
        if let Some(sender) = self.shutdown_sender.take() {
            let _ = sender.send(());
        }
        (&mut self.result).await
    }
}

/// Messages that are broadcast across the app.
#[derive(Debug)]
pub(crate) enum Event {
    /// The configuration was updated.
    UpdateConfiguration(Box<Configuration>),

    /// There are no more updates to the configuration
    NoMoreConfiguration,

    /// The schema was updated.
    UpdateSchema(String),

    /// There are no more updates to the schema
    NoMoreSchema,

    /// The server should gracefully shutdown.
    Shutdown,
}

impl Drop for RouterHttpServer {
    fn drop(&mut self) {
        if let Some(sender) = self.shutdown_sender.take() {
            let _ = sender.send(());
        }
    }
}

impl Future for RouterHttpServer {
    type Output = Result<(), ApolloRouterError>;

    fn poll(mut self: Pin<&mut Self>, cx: &mut Context<'_>) -> Poll<Self::Output> {
        self.result.poll_unpin(cx)
    }
}

/// Create the unified event stream.
/// This merges all contributing streams and sets up shutdown handling.
/// When a shutdown message is received no more events are emitted.
fn generate_event_stream(
    shutdown: ShutdownSource,
    configuration: ConfigurationSource,
    schema: SchemaSource,
    shutdown_receiver: oneshot::Receiver<()>,
) -> impl Stream<Item = Event> {
    // Chain is required so that the final shutdown message is sent.
    let messages = stream::select_all(vec![
        shutdown.into_stream().boxed(),
        configuration.into_stream().boxed(),
        schema.into_stream().boxed(),
        shutdown_receiver.into_stream().map(|_| Shutdown).boxed(),
    ])
    .take_while(|msg| future::ready(!matches!(msg, Shutdown)))
    .chain(stream::iter(vec![Shutdown]))
    .boxed();
    messages
}

#[cfg(test)]
mod tests {
    use std::env::temp_dir;

    use serde_json::to_string_pretty;
    use test_log::test;

    use super::*;
    use crate::files::tests::create_temp_file;
    use crate::files::tests::write_and_flush;
    use crate::graphql;
    use crate::graphql::Request;

    fn init_with_server() -> RouterHttpServer {
        let configuration =
            serde_yaml::from_str::<Configuration>(include_str!("testdata/supergraph_config.yaml"))
                .unwrap();
        let schema = include_str!("testdata/supergraph.graphql");
        RouterHttpServer::builder()
            .configuration(configuration)
            .schema(schema)
            .start()
    }

    #[tokio::test(flavor = "multi_thread")]
    async fn basic_request() {
        let mut router_handle = init_with_server();
        let listen_address = router_handle
            .listen_address()
            .await
            .expect("router failed to start");

        assert_federated_response(&listen_address, r#"{ topProducts { name } }"#).await;
        router_handle.shutdown().await.unwrap();
    }

    async fn assert_federated_response(listen_addr: &ListenAddr, request: &str) {
        let request = Request::builder().query(request).build();
        let expected = query(listen_addr, &request).await.unwrap();

        let response = to_string_pretty(&expected).unwrap();
        assert!(!response.is_empty());
    }

    async fn query(
        listen_addr: &ListenAddr,
        request: &graphql::Request,
    ) -> Result<graphql::Response, crate::error::FetchError> {
        Ok(reqwest::Client::new()
            .post(format!("{}/", listen_addr))
            .json(request)
            .send()
            .await
            .expect("couldn't send request")
            .json()
            .await
            .expect("couldn't deserialize into json"))
    }

    #[tokio::test(flavor = "multi_thread")]
    async fn config_by_file_watching() {
        let (path, mut file) = create_temp_file();
        let contents = include_str!("testdata/supergraph_config.yaml");
        write_and_flush(&mut file, contents).await;
        let mut stream = ConfigurationSource::File {
            path,
            watch: true,
            delay: Some(Duration::from_millis(10)),
        }
        .into_stream()
        .boxed();

        // First update is guaranteed
        assert!(matches!(
            stream.next().await.unwrap(),
            UpdateConfiguration(_)
        ));

        // Modify the file and try again
        write_and_flush(&mut file, contents).await;
        assert!(matches!(
            stream.next().await.unwrap(),
            UpdateConfiguration(_)
        ));

        // This time write garbage, there should not be an update.
        write_and_flush(&mut file, ":garbage").await;
        assert!(stream.into_future().now_or_never().is_none());
    }

    #[tokio::test(flavor = "multi_thread")]
    async fn config_by_file_invalid() {
        let (path, mut file) = create_temp_file();
        write_and_flush(&mut file, "Garbage").await;
        let mut stream = ConfigurationSource::File {
            path,
            watch: true,
            delay: None,
        }
        .into_stream();

        // First update fails because the file is invalid.
        assert!(matches!(stream.next().await.unwrap(), NoMoreConfiguration));
    }

    #[tokio::test(flavor = "multi_thread")]
    async fn config_by_file_missing() {
        let mut stream = ConfigurationSource::File {
            path: temp_dir().join("does_not_exit"),
            watch: true,
            delay: None,
        }
        .into_stream();

        // First update fails because the file is invalid.
        assert!(matches!(stream.next().await.unwrap(), NoMoreConfiguration));
    }

    #[tokio::test(flavor = "multi_thread")]
    async fn config_by_file_no_watch() {
        let (path, mut file) = create_temp_file();
        let contents = include_str!("testdata/supergraph_config.yaml");
        write_and_flush(&mut file, contents).await;

        let mut stream = ConfigurationSource::File {
            path,
            watch: false,
            delay: None,
        }
        .into_stream();
        assert!(matches!(
            stream.next().await.unwrap(),
            UpdateConfiguration(_)
        ));
        assert!(matches!(stream.next().await.unwrap(), NoMoreConfiguration));
    }

    #[test(tokio::test)]
    async fn schema_by_file_watching() {
        let (path, mut file) = create_temp_file();
        let schema = include_str!("testdata/supergraph.graphql");
        write_and_flush(&mut file, schema).await;
        let mut stream = SchemaSource::File {
            path,
            watch: true,
            delay: Some(Duration::from_millis(10)),
        }
        .into_stream()
        .boxed();

        // First update is guaranteed
        assert!(matches!(stream.next().await.unwrap(), UpdateSchema(_)));

        // Modify the file and try again
        write_and_flush(&mut file, schema).await;
        assert!(matches!(stream.next().await.unwrap(), UpdateSchema(_)));
    }

    #[test(tokio::test)]
    async fn schema_by_file_missing() {
        let mut stream = SchemaSource::File {
            path: temp_dir().join("does_not_exit"),
            watch: true,
            delay: None,
        }
        .into_stream();

        // First update fails because the file is invalid.
        assert!(matches!(stream.next().await.unwrap(), NoMoreSchema));
    }

    #[test(tokio::test)]
    async fn schema_by_file_no_watch() {
        let (path, mut file) = create_temp_file();
        let schema = include_str!("testdata/supergraph.graphql");
        write_and_flush(&mut file, schema).await;

        let mut stream = SchemaSource::File {
            path,
            watch: false,
            delay: None,
        }
        .into_stream();
        assert!(matches!(stream.next().await.unwrap(), UpdateSchema(_)));
        assert!(matches!(stream.next().await.unwrap(), NoMoreSchema));
    }
}<|MERGE_RESOLUTION|>--- conflicted
+++ resolved
@@ -33,11 +33,8 @@
 use self::Event::UpdateSchema;
 use crate::axum_http_server_factory::make_axum_router;
 use crate::axum_http_server_factory::AxumHttpServerFactory;
-<<<<<<< HEAD
+use crate::axum_http_server_factory::ListenAddrAndRouter;
 use crate::cache::DeduplicatingCache;
-=======
-use crate::axum_http_server_factory::ListenAddrAndRouter;
->>>>>>> 83a683c0
 use crate::configuration::validate_configuration;
 use crate::configuration::Configuration;
 use crate::configuration::ListenAddr;
@@ -66,31 +63,10 @@
     let service_factory = YamlSupergraphServiceFactory
         .create(configuration.clone(), schema, None, Some(extra_plugins))
         .await?;
-<<<<<<< HEAD
+
     let apq = APQLayer::with_cache(DeduplicatingCache::new().await);
-    let extra = Default::default();
-
-    Ok(
-        make_axum_router(service_factory, &configuration, apq, extra)?
-            .map_response(|response| {
-                response.map(|body| {
-                    // Axum makes this `body` have type:
-                    // https://docs.rs/http-body/0.4.5/http_body/combinators/struct.UnsyncBoxBody.html
-                    let mut body = Box::pin(body);
-                    // We make a stream based on its `poll_data` method
-                    // in order to create a `hyper::Body`.
-                    Body::wrap_stream(stream::poll_fn(move |ctx| body.as_mut().poll_data(ctx)))
-                    // … but we ignore the `poll_trailers` method:
-                    // https://docs.rs/http-body/0.4.5/http_body/trait.Body.html#tymethod.poll_trailers
-                    // Apparently HTTP/2 trailers are like headers, except after the response body.
-                    // I (Simon) believe nothing in the Apollo Router uses trailers as of this writing,
-                    // so ignoring `poll_trailers` is fine.
-                    // If we want to use trailers, we may need remove this convertion to `hyper::Body`
-                    // and return `UnsyncBoxBody` (a.k.a. `axum::BoxBody`) as-is.
-                })
-=======
     let web_endpoints = service_factory.web_endpoints();
-    let routers = make_axum_router(service_factory, &configuration, web_endpoints)?;
+    let routers = make_axum_router(service_factory, &configuration, web_endpoints, apq)?;
     // FIXME: how should
     let ListenAddrAndRouter(_listener, router) = routers.main;
     Ok(router
@@ -109,11 +85,10 @@
                 // so ignoring `poll_trailers` is fine.
                 // If we want to use trailers, we may need remove this convertion to `hyper::Body`
                 // and return `UnsyncBoxBody` (a.k.a. `axum::BoxBody`) as-is.
->>>>>>> 83a683c0
             })
-            .map_err(|error| match error {})
-            .boxed_clone(),
-    )
+        })
+        .map_err(|error| match error {})
+        .boxed_clone())
 }
 
 /// Error types for FederatedServer.
