--- conflicted
+++ resolved
@@ -672,13 +672,8 @@
 
         impl SupergraphServiceFactory for MyRouterFactory {
             type SupergraphService = MockMyRouter;
-<<<<<<< HEAD
             type Future = <Self::SupergraphService as Service<SupergraphRequest>>::Future;
-            fn custom_endpoints(&self) -> std::collections::HashMap<String, crate::plugin::Handler>;
-=======
-            type Future = <Self::SupergraphService as Service<http::Request<graphql::Request>>>::Future;
             fn web_endpoints(&self) -> MultiMap<ListenAddr, Endpoint>;
->>>>>>> 83a683c0
         }
         impl  NewService<SupergraphRequest> for MyRouterFactory {
             type Service = MockMyRouter;
@@ -703,13 +698,8 @@
     }
 
     //mockall does not handle well the lifetime on Context
-<<<<<<< HEAD
     impl Service<SupergraphRequest> for MockMyRouter {
         type Response = SupergraphResponse;
-=======
-    impl Service<http::Request<crate::graphql::Request>> for MockMyRouter {
-        type Response = http::Response<graphql::ResponseStream>;
->>>>>>> 83a683c0
         type Error = BoxError;
         type Future = BoxFuture<'static, Result<Self::Response, Self::Error>>;
 
