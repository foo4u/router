--- conflicted
+++ resolved
@@ -1,11 +1,8 @@
 //! Tower fetcher for subgraphs.
 
-<<<<<<< HEAD
-=======
-use crate::prelude::*;
+use crate::error::FetchError;
 use ::serde::Deserialize;
 use async_compression::tokio::write::{BrotliEncoder, GzipEncoder, ZlibEncoder};
->>>>>>> 02e91ef9
 use futures::future::BoxFuture;
 use global::get_text_map_propagator;
 use http::{
@@ -24,12 +21,9 @@
 use tracing::{Instrument, Span};
 use tracing_opentelemetry::OpenTelemetrySpanExt;
 
-<<<<<<< HEAD
-use crate::error::FetchError;
-=======
 #[derive(PartialEq, Debug, Clone, Deserialize, JsonSchema, Copy)]
 #[serde(rename_all = "lowercase")]
-pub enum Compression {
+pub(crate) enum Compression {
     /// gzip
     Gzip,
     /// deflate
@@ -47,7 +41,6 @@
         }
     }
 }
->>>>>>> 02e91ef9
 
 /// Client for interacting with subgraphs.
 #[derive(Clone)]
@@ -106,7 +99,7 @@
                 .map_err(|err| {
                     tracing::error!(compress_error = format!("{:?}", err).as_str());
 
-                    graphql::FetchError::CompressionError {
+                    FetchError::CompressionError {
                         service: service_name.clone(),
                         reason: err.to_string(),
                     }
@@ -217,7 +210,7 @@
     }
 }
 
-pub async fn compress(body: String, headers: &HeaderMap) -> Result<Vec<u8>, BoxError> {
+pub(crate) async fn compress(body: String, headers: &HeaderMap) -> Result<Vec<u8>, BoxError> {
     let content_encoding = headers.get(&CONTENT_ENCODING);
     match content_encoding {
         Some(content_encoding) => match content_encoding.to_str()? {
@@ -269,13 +262,8 @@
     use serde_json_bytes::{ByteString, Value};
     use tower::{service_fn, ServiceExt};
 
-<<<<<<< HEAD
     use crate::query_planner::fetch::OperationKind;
-    use crate::{http_compat, Context, Request, SubgraphRequest};
-=======
-    use crate::fetch::OperationKind;
-    use crate::{http_compat, Context, Object, Request, Response, SubgraphRequest};
->>>>>>> 02e91ef9
+    use crate::{http_compat, json_ext::Object, Context, Request, Response, SubgraphRequest};
 
     use super::*;
 
@@ -320,10 +308,8 @@
             let mut encoder = GzipEncoder::new(Vec::new());
             encoder
                 .write_all(
-                    &serde_json::to_vec(
-                        &Request::builder().query(Some("query".to_string())).build(),
-                    )
-                    .unwrap(),
+                    &serde_json::to_vec(&Request::builder().query("query".to_string()).build())
+                        .unwrap(),
                 )
                 .await
                 .unwrap();
@@ -450,7 +436,7 @@
                     http_compat::Request::fake_builder()
                         .header(HOST, "host")
                         .header(CONTENT_TYPE, "application/json")
-                        .body(Request::builder().query(Some("query".to_string())).build())
+                        .body(Request::builder().query("query".to_string()).build())
                         .build()
                         .expect("expecting valid request"),
                 ),
@@ -459,7 +445,7 @@
                     .header(CONTENT_TYPE, "application/json")
                     .header(CONTENT_ENCODING, "gzip")
                     .uri(url)
-                    .body(Request::builder().query(Some("query".to_string())).build())
+                    .body(Request::builder().query("query".to_string()).build())
                     .build()
                     .expect("expecting valid request"),
                 operation_kind: OperationKind::Query,
