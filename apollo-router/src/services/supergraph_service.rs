--- conflicted
+++ resolved
@@ -29,6 +29,7 @@
 use tower_service::Service;
 use tracing_futures::Instrument;
 
+use super::execution::QueryPlan;
 use super::new_service::NewService;
 use super::subgraph_service::MakeSubgraphService;
 use super::subgraph_service::SubgraphCreator;
@@ -50,7 +51,6 @@
 use crate::router_factory::SupergraphServiceFactory;
 use crate::services::layers::apq::APQLayer;
 use crate::services::layers::ensure_query_presence::EnsureQueryPresence;
-use crate::spec::Query;
 use crate::Configuration;
 use crate::Context;
 use crate::ExecutionRequest;
@@ -116,168 +116,6 @@
         let schema = self.schema.clone();
 
         let context_cloned = req.context.clone();
-<<<<<<< HEAD
-        let fut = async move {
-            let context = req.context;
-            let body = req.originating_request.body();
-            let variables = body.variables.clone();
-            let QueryPlannerResponse { content, context } = planning
-                .call(
-                    QueryPlannerRequest::builder()
-                        .query(
-                            body.query
-                                .clone()
-                                .expect("the query presence was already checked by a plugin"),
-                        )
-                        .and_operation_name(body.operation_name.clone())
-                        .context(context)
-                        .build(),
-                )
-                .instrument(tracing::info_span!("query_planning",
-                    graphql.document = body.query.clone().expect("the query presence was already checked by a plugin").as_str(),
-                    graphql.operation.name = body.operation_name.clone().unwrap_or_default().as_str(),
-                    "otel.kind" = %SpanKind::Internal
-                ))
-                .await?;
-
-            match content {
-                QueryPlannerContent::Introspection { response } => Ok(
-                    SupergraphResponse::new_from_graphql_response(*response, context),
-                ),
-                QueryPlannerContent::IntrospectionDisabled => {
-                    let mut resp = http::Response::new(
-                        once(ready(
-                            graphql::Response::builder()
-                                .errors(vec![crate::error::Error::builder()
-                                    .message(String::from("introspection has been disabled"))
-                                    .build()])
-                                .build(),
-                        ))
-                        .boxed(),
-                    );
-                    *resp.status_mut() = StatusCode::BAD_REQUEST;
-
-                    Ok(SupergraphResponse {
-                        response: resp,
-                        context,
-                    })
-                }
-                QueryPlannerContent::Plan {  plan } => {
-                    let can_be_deferred = plan.root.contains_defer();
-
-                    if can_be_deferred && !accepts_multipart(req.originating_request.headers()) {
-                            tracing::error!("tried to send a defer request without accept: multipart/mixed");
-                            let mut resp = http::Response::new(
-                                once(ready(
-                                    graphql::Response::builder()
-                                        .errors(vec![crate::error::Error::builder()
-                                            .message(String::from("the router received a query with the @defer directive but the client does not accept multipart/mixed HTTP responses"))
-                                            .build()])
-                                        .build(),
-                                ))
-                                .boxed(),
-                            );
-                            *resp.status_mut() = StatusCode::BAD_REQUEST;
-                            Ok(SupergraphResponse {
-                                response: resp,
-                                context,
-                            })
-                    } else  if let Some(err) = plan.query.validate_variables(body, &schema).err() {
-                        let mut res = SupergraphResponse::new_from_graphql_response(err, context);
-                        *res.response.status_mut() = StatusCode::BAD_REQUEST;
-                        Ok(res)
-                    } else {
-                        let operation_name = body.operation_name.clone();
-
-                        let ExecutionResponse { response, context } = execution
-                            .oneshot(
-                                ExecutionRequest::builder()
-                                    .originating_request(req.originating_request)
-                                    .query_plan(plan.clone())
-                                    .context(context)
-                                    .build(),
-                            )
-                            .await?;
-
-                        let (parts, response_stream) = response.into_parts();
-
-                        let stream = response_stream
-                        .map(move |mut response: Response| {
-                            tracing::debug_span!("format_response").in_scope(|| {
-                                plan.query.format_response(
-                                    &mut response,
-                                    operation_name.as_deref(),
-                                    variables.clone(),
-                                    schema.api_schema(),
-                                )
-                            });
-
-                            match (response.path.as_ref(), response.data.as_ref()) {
-                                (None, _) | (_, None) => {
-                                    if can_be_deferred {
-                                        response.has_next = Some(true);
-                                    }
-
-                                    response
-                                }
-                                // if the deferred response specified a path, we must extract the
-                                //values matched by that path and create a separate response for
-                                //each of them.
-                                // While { "data": { "a": { "b": 1 } } } and { "data": { "b": 1 }, "path: ["a"] }
-                                // would merge in the same ways, some clients will generate code
-                                // that checks the specific type of the deferred response at that
-                                // path, instead of starting from the root object, so to support
-                                // this, we extract the value at that path.
-                                // In particular, that means that a deferred fragment in an object
-                                // under an array would generate one response par array element
-                                (Some(response_path), Some(response_data)) => {
-                                    let mut sub_responses = Vec::new();
-                                    response_data.select_values_and_paths(
-                                        response_path,
-                                        |path, value| {
-                                            sub_responses
-                                                .push((path.clone(), value.clone()));
-                                        },
-                                    );
-
-                                    Response::builder()
-                                        .has_next(true)
-                                        .incremental(
-                                            sub_responses
-                                                .into_iter()
-                                                .map(move |(path, data)| {
-                                                    IncrementalResponse::builder()
-                                                        .and_label(
-                                                            response.label.clone(),
-                                                        )
-                                                        .data(data)
-                                                        .path(path)
-                                                        .errors(response.errors.clone())
-                                                        .extensions(
-                                                            response.extensions.clone(),
-                                                        )
-                                                        .build()
-                                                })
-                                                .collect(),
-                                        )
-                                        .build()
-                                }
-                            }
-                        });
-
-                        Ok(SupergraphResponse {
-                            context,
-                            response: http::Response::from_parts(
-                                parts,
-                                if can_be_deferred {
-                                    stream.chain(once(ready(Response::builder().has_next(false).build()))).left_stream()
-                                } else {
-                                    stream.right_stream()
-                                }.in_current_span()
-                                .boxed(),
-                            )
-                        })
-=======
         let fut =
             service_call(planning, execution, schema, req).or_else(|error: BoxError| async move {
                 let errors = vec![crate::error::Error {
@@ -293,7 +131,6 @@
                         ) =>
                     {
                         StatusCode::BAD_REQUEST
->>>>>>> 31fe1143
                     }
                     _ => StatusCode::INTERNAL_SERVER_ERROR,
                 };
@@ -341,7 +178,7 @@
             *response.response.status_mut() = StatusCode::BAD_REQUEST;
             Ok(response)
         }
-        QueryPlannerContent::Plan { query, plan } => {
+        QueryPlannerContent::Plan { plan } => {
             let can_be_deferred = plan.root.contains_defer();
 
             if can_be_deferred && !accepts_multipart(req.originating_request.headers()) {
@@ -352,7 +189,7 @@
                     .build(), context);
                 *response.response.status_mut() = StatusCode::BAD_REQUEST;
                 Ok(response)
-            } else if let Some(err) = query.validate_variables(body, &schema).err() {
+            } else if let Some(err) = plan.query.validate_variables(body, &schema).err() {
                 let mut res = SupergraphResponse::new_from_graphql_response(err, context);
                 *res.response.status_mut() = StatusCode::BAD_REQUEST;
                 Ok(res)
@@ -363,7 +200,7 @@
                     .oneshot(
                         ExecutionRequest::builder()
                             .originating_request(req.originating_request)
-                            .query_plan(plan)
+                            .query_plan(plan.clone())
                             .context(context)
                             .build(),
                     )
@@ -371,7 +208,7 @@
 
                 process_execution_response(
                     execution_response,
-                    query,
+                    plan,
                     operation_name,
                     variables,
                     schema,
@@ -424,7 +261,7 @@
 
 fn process_execution_response(
     execution_response: ExecutionResponse,
-    query: Arc<Query>,
+    plan: Arc<QueryPlan>,
     operation_name: Option<String>,
     variables: Map<ByteString, Value>,
     schema: Arc<Schema>,
@@ -436,7 +273,7 @@
 
     let stream = response_stream.map(move |mut response: Response| {
         tracing::debug_span!("format_response").in_scope(|| {
-            query.format_response(
+            plan.query.format_response(
                 &mut response,
                 operation_name.as_deref(),
                 variables.clone(),
