--- conflicted
+++ resolved
@@ -1,5 +1,7 @@
 //! Implements the router phase of the request lifecycle.
 
+use std::path::Path;
+use std::path::PathBuf;
 use std::sync::Arc;
 use std::sync::Mutex;
 use std::task::Poll;
@@ -18,11 +20,8 @@
 use mediatype::names::MIXED;
 use mediatype::names::MULTIPART;
 use mediatype::MediaTypeList;
-<<<<<<< HEAD
+use mediatype::ReadParams;
 use multimap::MultiMap;
-=======
-use mediatype::ReadParams;
->>>>>>> 01014d7f
 use opentelemetry::trace::SpanKind;
 use serde_json_bytes::ByteString;
 use serde_json_bytes::Map;
@@ -37,6 +36,7 @@
 use super::new_service::NewService;
 use super::subgraph_service::MakeSubgraphService;
 use super::subgraph_service::SubgraphCreator;
+use super::transport;
 use super::ExecutionCreator;
 use super::ExecutionServiceFactory;
 use super::QueryPlannerContent;
@@ -55,6 +55,7 @@
 use crate::query_planner::BridgeQueryPlanner;
 use crate::query_planner::CachingQueryPlanner;
 use crate::response::IncrementalResponse;
+use crate::router_factory::Endpoint;
 use crate::router_factory::SupergraphServiceFactory;
 use crate::services::layers::apq::APQLayer;
 use crate::services::layers::ensure_query_presence::EnsureQueryPresence;
@@ -501,9 +502,11 @@
             http::Request<graphql::Request>,
         >>::Future;
 
-    fn web_endpoints(&self) -> MultiMap<ListenAddr, axum::Router> {
+    fn web_endpoints(&self) -> MultiMap<ListenAddr, Endpoint> {
         let mut mm = MultiMap::new();
-        self.plugins.values().for_each(|p| mm.extend(p.bindings()));
+        self.plugins
+            .values()
+            .for_each(|p| mm.extend(p.web_endpoints()));
         mm
     }
 }
