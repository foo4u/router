//! Implements the router phase of the request lifecycle.

use std::sync::Arc;
use std::task::Poll;

use futures::future::BoxFuture;
<<<<<<< HEAD
use futures::stream::once;
=======
>>>>>>> 83a683c0
use futures::stream::StreamExt;
use futures::TryFutureExt;
use http::header::ACCEPT;
use http::HeaderMap;
use http::StatusCode;
use indexmap::IndexMap;
use mediatype::names::MIXED;
use mediatype::names::MULTIPART;
use mediatype::MediaTypeList;
use mediatype::ReadParams;
use multimap::MultiMap;
use opentelemetry::trace::SpanKind;
use serde_json_bytes::ByteString;
use serde_json_bytes::Map;
use serde_json_bytes::Value;
use tower::util::BoxService;
use tower::BoxError;
use tower::ServiceBuilder;
use tower::ServiceExt;
use tower_service::Service;
use tracing_futures::Instrument;

use super::new_service::NewService;
use super::subgraph_service::MakeSubgraphService;
use super::subgraph_service::SubgraphCreator;
use super::ExecutionCreator;
use super::ExecutionServiceFactory;
use super::QueryPlannerContent;
<<<<<<< HEAD
use crate::error::QueryPlannerError;
=======
use super::MULTIPART_DEFER_SPEC_PARAMETER;
use super::MULTIPART_DEFER_SPEC_VALUE;
use crate::cache::DeduplicatingCache;
use crate::error::CacheResolverError;
>>>>>>> 83a683c0
use crate::error::ServiceBuildError;
use crate::graphql;
use crate::graphql::IntoGraphQLErrors;
use crate::graphql::Response;
use crate::introspection::Introspection;
use crate::json_ext::ValueExt;
use crate::plugin::DynPlugin;
use crate::query_planner::BridgeQueryPlanner;
use crate::query_planner::CachingQueryPlanner;
use crate::response::IncrementalResponse;
use crate::router_factory::Endpoint;
use crate::router_factory::SupergraphServiceFactory;
use crate::services::layers::ensure_query_presence::EnsureQueryPresence;
use crate::spec::Query;
use crate::Configuration;
use crate::Context;
use crate::ExecutionRequest;
use crate::ExecutionResponse;
use crate::ListenAddr;
use crate::QueryPlannerRequest;
use crate::QueryPlannerResponse;
use crate::Schema;
use crate::SupergraphRequest;
use crate::SupergraphResponse;

/// An [`IndexMap`] of available plugins.
pub(crate) type Plugins = IndexMap<String, Box<dyn DynPlugin>>;

/// Containing [`Service`] in the request lifecyle.
#[derive(Clone)]
pub(crate) struct SupergraphService<ExecutionFactory> {
    execution_service_factory: ExecutionFactory,
    query_planner_service: CachingQueryPlanner<BridgeQueryPlanner>,
    ready_query_planner_service: Option<CachingQueryPlanner<BridgeQueryPlanner>>,
    schema: Arc<Schema>,
}

#[buildstructor::buildstructor]
impl<ExecutionFactory> SupergraphService<ExecutionFactory> {
    #[builder]
    pub(crate) fn new(
        query_planner_service: CachingQueryPlanner<BridgeQueryPlanner>,
        execution_service_factory: ExecutionFactory,
        schema: Arc<Schema>,
    ) -> Self {
        SupergraphService {
            query_planner_service,
            execution_service_factory,
            ready_query_planner_service: None,
            schema,
        }
    }
}

impl<ExecutionFactory> Service<SupergraphRequest> for SupergraphService<ExecutionFactory>
where
    ExecutionFactory: ExecutionServiceFactory,
{
    type Response = SupergraphResponse;
    type Error = BoxError;
    type Future = BoxFuture<'static, Result<Self::Response, Self::Error>>;

    fn poll_ready(&mut self, cx: &mut std::task::Context<'_>) -> Poll<Result<(), Self::Error>> {
        // We need to obtain references to two hot services for use in call.
        // The reason for us to clone here is that the async block needs to own the hot services,
        // and cloning will produce a cold service. Therefore cloning in `SupergraphService#call` is not
        // a valid course of action.
        self.ready_query_planner_service
            .get_or_insert_with(|| self.query_planner_service.clone())
            .poll_ready(cx)
            .map_err(|err| err.into())
    }

    fn call(&mut self, req: SupergraphRequest) -> Self::Future {
        // Consume our cloned services and allow ownership to be transferred to the async block.
        let planning = self.ready_query_planner_service.take().unwrap();
        let execution = self.execution_service_factory.new_service();

        let schema = self.schema.clone();

        let context_cloned = req.context.clone();
        let fut =
            service_call(planning, execution, schema, req).or_else(|error: BoxError| async move {
                let errors = vec![crate::error::Error {
                    message: error.to_string(),
                    extensions: serde_json_bytes::json!({
                        "code": "INTERNAL_SERVER_ERROR",
                    })
                    .as_object()
                    .unwrap()
                    .to_owned(),
                    ..Default::default()
                }];

                Ok(SupergraphResponse::builder()
                    .errors(errors)
                    .status_code(StatusCode::INTERNAL_SERVER_ERROR)
                    .context(context_cloned)
                    .build()
                    .expect("building a response like this should not fail"))
            });

        Box::pin(fut)
    }
}

async fn service_call<ExecutionService>(
    planning: CachingQueryPlanner<BridgeQueryPlanner>,
    execution: ExecutionService,
    schema: Arc<Schema>,
    req: SupergraphRequest,
) -> Result<SupergraphResponse, BoxError>
where
    ExecutionService:
        Service<ExecutionRequest, Response = ExecutionResponse, Error = BoxError> + Send,
{
    let context = req.context;
    let body = req.supergraph_request.body();
    let variables = body.variables.clone();
    let QueryPlannerResponse {
        content,
        context,
        errors,
    } = match plan_query(planning, body, context.clone()).await {
        Ok(resp) => resp,
        Err(err) => match err.into_graphql_errors() {
            Ok(gql_errors) => {
                return Ok(SupergraphResponse::builder()
                    .context(context)
                    .errors(gql_errors)
                    .status_code(StatusCode::BAD_REQUEST) // If it's a graphql error we return a status code 400
                    .build()
                    .expect("this response build must not fail"));
            }
            Err(err) => return Err(err.into()),
        },
    };

    if !errors.is_empty() {
        return Ok(SupergraphResponse::builder()
            .context(context)
            .errors(errors)
            .status_code(StatusCode::BAD_REQUEST) // If it's a graphql error we return a status code 400
            .build()
            .expect("this response build must not fail"));
    }

    match content {
        Some(QueryPlannerContent::Introspection { response }) => Ok(
            SupergraphResponse::new_from_graphql_response(*response, context),
        ),
        Some(QueryPlannerContent::IntrospectionDisabled) => {
            let mut response = SupergraphResponse::new_from_graphql_response(
                graphql::Response::builder()
                    .errors(vec![crate::error::Error::builder()
                        .message(String::from("introspection has been disabled"))
                        .build()])
                    .build(),
                context,
            );
            *response.response.status_mut() = StatusCode::BAD_REQUEST;
            Ok(response)
        }
        Some(QueryPlannerContent::Plan { query, plan }) => {
            let can_be_deferred = plan.root.contains_defer();

            if can_be_deferred && !accepts_multipart(req.supergraph_request.headers()) {
                let mut response = SupergraphResponse::new_from_graphql_response(graphql::Response::builder()
                    .errors(vec![crate::error::Error::builder()
                        .message(String::from("the router received a query with the @defer directive but the client does not accept multipart/mixed HTTP responses. To enable @defer support, add the HTTP header 'Accept: multipart/mixed; deferSpec=20220824'"))
                        .build()])
                    .build(), context);
                *response.response.status_mut() = StatusCode::NOT_ACCEPTABLE;
                Ok(response)
            } else if let Some(err) = query.validate_variables(body, &schema).err() {
                let mut res = SupergraphResponse::new_from_graphql_response(err, context);
                *res.response.status_mut() = StatusCode::BAD_REQUEST;
                Ok(res)
            } else {
                let operation_name = body.operation_name.clone();

                let execution_response = execution
                    .oneshot(
                        ExecutionRequest::builder()
                            .supergraph_request(req.supergraph_request)
                            .query_plan(plan)
                            .context(context)
                            .build(),
                    )
                    .await?;

                process_execution_response(
                    execution_response,
                    query,
                    operation_name,
                    variables,
                    schema,
                    can_be_deferred,
                )
            }
        }
        // This should never happen because if we have an empty query plan we should have error in errors vec
        None => Err(BoxError::from("cannot compute a query plan")),
    }
}

async fn plan_query(
    mut planning: CachingQueryPlanner<BridgeQueryPlanner>,
    body: &graphql::Request,
    context: Context,
) -> Result<QueryPlannerResponse, CacheResolverError> {
    planning
        .call(
            QueryPlannerRequest::builder()
                .query(
                    body.query
                        .clone()
                        .expect("the query presence was already checked by a plugin"),
                )
                .and_operation_name(body.operation_name.clone())
                .context(context)
                .build(),
        )
        .instrument(tracing::info_span!("query_planning",
            graphql.document = body.query.clone().expect("the query presence was already checked by a plugin").as_str(),
            graphql.operation.name = body.operation_name.clone().unwrap_or_default().as_str(),
            "otel.kind" = %SpanKind::Internal
        ))
        .await
}

fn accepts_multipart(headers: &HeaderMap) -> bool {
    headers.get_all(ACCEPT).iter().any(|value| {
        value
            .to_str()
            .map(|accept_str| {
                let mut list = MediaTypeList::new(accept_str);

                list.any(|mime| {
                    mime.as_ref()
                        .map(|mime| {
                            mime.ty == MULTIPART
                                && mime.subty == MIXED
                                && mime.get_param(
                                    mediatype::Name::new(MULTIPART_DEFER_SPEC_PARAMETER)
                                        .expect("valid name"),
                                ) == Some(
                                    mediatype::Value::new(MULTIPART_DEFER_SPEC_VALUE)
                                        .expect("valid value"),
                                )
                        })
                        .unwrap_or(false)
                })
            })
            .unwrap_or(false)
    })
}

fn process_execution_response(
    execution_response: ExecutionResponse,
    query: Arc<Query>,
    operation_name: Option<String>,
    variables: Map<ByteString, Value>,
    schema: Arc<Schema>,
    can_be_deferred: bool,
) -> Result<SupergraphResponse, BoxError> {
    let ExecutionResponse { response, context } = execution_response;

    let (parts, response_stream) = response.into_parts();
    let stream = response_stream.map(move |mut response: Response| {
        let has_next = response.has_next.unwrap_or(true);
        tracing::debug_span!("format_response").in_scope(|| {
            query.format_response(
                &mut response,
                operation_name.as_deref(),
                variables.clone(),
                schema.api_schema(),
            )
        });

        match (response.path.as_ref(), response.data.as_ref()) {
            (None, _) | (_, None) => {
                if can_be_deferred {
                    response.has_next = Some(has_next);
                }

                response
            }
            // if the deferred response specified a path, we must extract the
            //values matched by that path and create a separate response for
            //each of them.
            // While { "data": { "a": { "b": 1 } } } and { "data": { "b": 1 }, "path: ["a"] }
            // would merge in the same ways, some clients will generate code
            // that checks the specific type of the deferred response at that
            // path, instead of starting from the root object, so to support
            // this, we extract the value at that path.
            // In particular, that means that a deferred fragment in an object
            // under an array would generate one response par array element
            (Some(response_path), Some(response_data)) => {
                let mut sub_responses = Vec::new();
                response_data.select_values_and_paths(response_path, |path, value| {
                    sub_responses.push((path.clone(), value.clone()));
                });

                Response::builder()
                    .has_next(has_next)
                    .incremental(
                        sub_responses
                            .into_iter()
                            .map(move |(path, data)| {
                                IncrementalResponse::builder()
                                    .and_label(response.label.clone())
                                    .data(data)
                                    .path(path)
                                    .errors(response.errors.clone())
                                    .extensions(response.extensions.clone())
                                    .build()
                            })
                            .collect(),
                    )
                    .build()
            }
        }
    });

    Ok(SupergraphResponse {
        context,
        response: http::Response::from_parts(
            parts,
            if can_be_deferred {
                stream.left_stream()
            } else {
                stream.right_stream()
            }
            .in_current_span()
            .boxed(),
        ),
    })
}

/// Builder which generates a plugin pipeline.
///
/// This is at the heart of the delegation of responsibility model for the router. A schema,
/// collection of plugins, collection of subgraph services are assembled to generate a
/// [`tower::util::BoxCloneService`] capable of processing a router request
/// through the entire stack to return a response.
pub(crate) struct PluggableSupergraphServiceBuilder {
    schema: Arc<Schema>,
    plugins: Plugins,
    subgraph_services: Vec<(String, Arc<dyn MakeSubgraphService>)>,
    configuration: Option<Arc<Configuration>>,
}

impl PluggableSupergraphServiceBuilder {
    pub(crate) fn new(schema: Arc<Schema>) -> Self {
        Self {
            schema,
            plugins: Default::default(),
            subgraph_services: Default::default(),
            configuration: None,
        }
    }

    pub(crate) fn with_dyn_plugin(
        mut self,
        plugin_name: String,
        plugin: Box<dyn DynPlugin>,
    ) -> PluggableSupergraphServiceBuilder {
        self.plugins.insert(plugin_name, plugin);
        self
    }

    pub(crate) fn with_subgraph_service<S>(
        mut self,
        name: &str,
        service_maker: S,
    ) -> PluggableSupergraphServiceBuilder
    where
        S: MakeSubgraphService,
    {
        self.subgraph_services
            .push((name.to_string(), Arc::new(service_maker)));
        self
    }

    pub(crate) fn with_configuration(
        mut self,
        configuration: Arc<Configuration>,
    ) -> PluggableSupergraphServiceBuilder {
        self.configuration = Some(configuration);
        self
    }

    pub(crate) async fn build(self) -> Result<RouterCreator, crate::error::ServiceBuildError> {
        // Note: The plugins are always applied in reverse, so that the
        // fold is applied in the correct sequence. We could reverse
        // the list of plugins, but we want them back in the original
        // order at the end of this function. Instead, we reverse the
        // various iterators that we create for folding and leave
        // the plugins in their original order.

        let configuration = self.configuration.unwrap_or_default();

        let plan_cache_limit = std::env::var("ROUTER_PLAN_CACHE_LIMIT")
            .ok()
            .and_then(|x| x.parse().ok())
            .unwrap_or(100);

        let introspection = if configuration.server.introspection {
            Some(Arc::new(Introspection::new(&configuration).await))
        } else {
            None
        };

        // QueryPlannerService takes an UnplannedRequest and outputs PlannedRequest
        let bridge_query_planner =
            BridgeQueryPlanner::new(self.schema.clone(), introspection, configuration)
                .await
                .map_err(ServiceBuildError::QueryPlannerError)?;
        let query_planner_service =
            CachingQueryPlanner::new(bridge_query_planner, plan_cache_limit).await;

        let plugins = Arc::new(self.plugins);

        let subgraph_creator = Arc::new(SubgraphCreator::new(
            self.subgraph_services,
            plugins.clone(),
        ));

        Ok(RouterCreator {
            query_planner_service,
            subgraph_creator,
            schema: self.schema,
            plugins,
        })
    }
}

/// A collection of services and data which may be used to create a "router".
#[derive(Clone)]
pub(crate) struct RouterCreator {
    query_planner_service: CachingQueryPlanner<BridgeQueryPlanner>,
    subgraph_creator: Arc<SubgraphCreator>,
    schema: Arc<Schema>,
    plugins: Arc<Plugins>,
}

<<<<<<< HEAD
impl NewService<SupergraphRequest> for RouterCreator {
    type Service = BoxService<SupergraphRequest, SupergraphResponse, BoxError>;
=======
impl NewService<http::Request<graphql::Request>> for RouterCreator {
    type Service = BoxService<
        http::Request<graphql::Request>,
        http::Response<graphql::ResponseStream>,
        BoxError,
    >;
>>>>>>> 83a683c0
    fn new_service(&self) -> Self::Service {
        self.make().boxed()
    }
}

impl SupergraphServiceFactory for RouterCreator {
<<<<<<< HEAD
    type SupergraphService = BoxService<SupergraphRequest, SupergraphResponse, BoxError>;
=======
    type SupergraphService = BoxService<
        http::Request<graphql::Request>,
        http::Response<graphql::ResponseStream>,
        BoxError,
    >;
>>>>>>> 83a683c0

    type Future = <<RouterCreator as NewService<SupergraphRequest>>::Service as Service<
        SupergraphRequest,
    >>::Future;

    fn web_endpoints(&self) -> MultiMap<ListenAddr, Endpoint> {
        let mut mm = MultiMap::new();
        self.plugins
            .values()
            .for_each(|p| mm.extend(p.web_endpoints()));
        mm
    }
}

impl RouterCreator {
    pub(crate) fn make(
        &self,
    ) -> impl Service<
        SupergraphRequest,
        Response = SupergraphResponse,
        Error = BoxError,
        Future = BoxFuture<'static, Result<SupergraphResponse, BoxError>>,
    > + Send {
        ServiceBuilder::new()
            .layer(EnsureQueryPresence::default())
            .service(
                self.plugins.iter().rev().fold(
                    BoxService::new(
                        SupergraphService::builder()
                            .query_planner_service(self.query_planner_service.clone())
                            .execution_service_factory(ExecutionCreator {
                                schema: self.schema.clone(),
                                plugins: self.plugins.clone(),
                                subgraph_creator: self.subgraph_creator.clone(),
                            })
                            .schema(self.schema.clone())
                            .build(),
                    ),
                    |acc, (_, e)| e.supergraph_service(acc),
                ),
            )
    }

    /// Create a test service.
    #[cfg(test)]
    pub(crate) fn test_service(
        &self,
    ) -> tower::util::BoxCloneService<SupergraphRequest, SupergraphResponse, BoxError> {
        use tower::buffer::Buffer;

        Buffer::new(self.make(), 512).boxed_clone()
    }
}<|MERGE_RESOLUTION|>--- conflicted
+++ resolved
@@ -4,10 +4,6 @@
 use std::task::Poll;
 
 use futures::future::BoxFuture;
-<<<<<<< HEAD
-use futures::stream::once;
-=======
->>>>>>> 83a683c0
 use futures::stream::StreamExt;
 use futures::TryFutureExt;
 use http::header::ACCEPT;
@@ -36,14 +32,9 @@
 use super::ExecutionCreator;
 use super::ExecutionServiceFactory;
 use super::QueryPlannerContent;
-<<<<<<< HEAD
-use crate::error::QueryPlannerError;
-=======
 use super::MULTIPART_DEFER_SPEC_PARAMETER;
 use super::MULTIPART_DEFER_SPEC_VALUE;
-use crate::cache::DeduplicatingCache;
 use crate::error::CacheResolverError;
->>>>>>> 83a683c0
 use crate::error::ServiceBuildError;
 use crate::graphql;
 use crate::graphql::IntoGraphQLErrors;
@@ -491,32 +482,15 @@
     plugins: Arc<Plugins>,
 }
 
-<<<<<<< HEAD
 impl NewService<SupergraphRequest> for RouterCreator {
     type Service = BoxService<SupergraphRequest, SupergraphResponse, BoxError>;
-=======
-impl NewService<http::Request<graphql::Request>> for RouterCreator {
-    type Service = BoxService<
-        http::Request<graphql::Request>,
-        http::Response<graphql::ResponseStream>,
-        BoxError,
-    >;
->>>>>>> 83a683c0
     fn new_service(&self) -> Self::Service {
         self.make().boxed()
     }
 }
 
 impl SupergraphServiceFactory for RouterCreator {
-<<<<<<< HEAD
     type SupergraphService = BoxService<SupergraphRequest, SupergraphResponse, BoxError>;
-=======
-    type SupergraphService = BoxService<
-        http::Request<graphql::Request>,
-        http::Response<graphql::ResponseStream>,
-        BoxError,
-    >;
->>>>>>> 83a683c0
 
     type Future = <<RouterCreator as NewService<SupergraphRequest>>::Service as Service<
         SupergraphRequest,
